--- conflicted
+++ resolved
@@ -4,10 +4,7 @@
   push:
     branches:
       - dev/jose
-<<<<<<< HEAD
       - main
-=======
->>>>>>> 0a7f278a
   pull_request:
     types: [opened, synchronize, reopened]
 
