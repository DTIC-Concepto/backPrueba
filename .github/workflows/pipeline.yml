name: CI/CD Pipeline

on:
  push:
    branches:
      - dev/jose
      - main
  pull_request:
    types: [opened, synchronize, reopened]

jobs:
  ci:
    name: Build, Test, and Analyze with SonarCloud
    runs-on: ubuntu-latest
    outputs:
      COMMIT: ${{ steps.set_commit.outputs.commit }}
    env:
      DB_HOST: ${{ secrets.DB_HOST }}
      DB_PORT: ${{ secrets.DB_PORT }}
      DB_USER: ${{ secrets.DB_USER }}
      DB_PASS: ${{ secrets.DB_PASS }}
      DB_NAME: ${{ secrets.DB_NAME }}
    steps:
      - name: Checkout Code
        uses: actions/checkout@v3
        with:
          fetch-depth: 0

      - name: Setup Node.js
        uses: actions/setup-node@v3
        with:
          node-version: 18

      - name: Install Dependencies
        run: npm ci

      - name: Wait for PostgreSQL
        run: |
          for i in {1..10}; do
            nc -z $DB_HOST $DB_PORT && echo "Postgres is up" && break
            echo "Waiting for postgres..."
            sleep 3
          done

      # 🧪 Definir SHA corto y exportar como output y env
      - name: Set Commit SHA
        id: set_commit
        run: |
          COMMIT=${GITHUB_SHA::7}
          echo "Commit: $COMMIT"
          echo "commit=$COMMIT" >> $GITHUB_OUTPUT
          echo "COMMIT=$COMMIT" >> $GITHUB_ENV

      # 🧪 Ejecutar Unit y E2E Tests, mostrar en consola y guardar logs
      - name: Run Tests and Save Logs
        run: |
          mkdir -p logs

          # Unit tests con cobertura
          npm run test:cov 2>&1 | tee logs/test_cov_${COMMIT}.log
          npm test 2>&1 | tee logs/test_${COMMIT}.log

          # E2E tests
          npm run test:e2e 2>&1 | tee logs/test_e2e_${COMMIT}.log

      # 🧾 Subir todos los logs como artefacto
      - name: Upload Test Logs
        uses: actions/upload-artifact@v4
        with:
          name: test-logs-${{ steps.set_commit.outputs.commit }}
          path: logs/

      # 🔍 SonarCloud Scan
      - name: SonarCloud Scan
        uses: SonarSource/sonarcloud-github-action@v2.2.0
        env:
          SONAR_TOKEN: ${{ secrets.SONAR_TOKEN }}
          GITHUB_TOKEN: ${{ secrets.GITHUB_TOKEN }}
        with:
          args: >
            -Dsonar.javascript.lcov.reportPaths=./coverage/lcov.info
            -Dsonar.organization=${{ secrets.SONAR_ORGANIZATION }}
            -Dsonar.projectKey=${{ secrets.SONAR_PROJECT_KEY }}
            
      - name: Send Test Logs via Email
        if: always()
        run: python scripts/send_logs.py
        env:
          COMMIT: ${{ steps.set_commit.outputs.commit }}
          EMAIL_USER: ${{ secrets.EMAIL_USER }}
          EMAIL_PASS: ${{ secrets.EMAIL_PASS }}

<<<<<<< HEAD
  risk-analysis:
    name: Generate Sonar Report (Python)
=======
  informe-sonar:
>>>>>>> 9de11f42
    needs: ci
    runs-on: ubuntu-latest
    if: success()
    env:
<<<<<<< HEAD
      GITHUB_REF_NAME: ${{ github.ref_name }}
=======
      COMMIT: ${{ needs.ci.outputs.COMMIT }}
>>>>>>> 9de11f42
      EMAIL_USER: ${{ secrets.EMAIL_USER }}
      EMAIL_PASS: ${{ secrets.EMAIL_PASS }}
      GH_PAT: ${{ secrets.GH_PAT }}
      SONAR_TOKEN: ${{ secrets.SONAR_TOKEN }}
      OWNER: ${{ secrets.OWNER }}
      REPO: ${{ secrets.REPO }}
      SONAR_PROJECT_KEY: ${{ secrets.SONAR_PROJECT_KEY }}
      GEMINI_API_KEY: ${{ secrets.GEMINI_API_KEY }}
    steps:
      - name: Checkout repo
        uses: actions/checkout@v3

      - name: Set up Python
        uses: actions/setup-python@v4
        with:
          python-version: "3.10"

      - name: Install dependencies
        run: pip install -r requirements.txt

<<<<<<< HEAD
      - name: Run report generation
        run: python scripts/risk_pipeline.py
=======
      # 🔹 Descargar artefactos de logs del job CI
      - name: Download Test Logs Artifact
        uses: actions/download-artifact@v4
        with:
          name: test-logs-${{ env.COMMIT }}
          path: logs/

      # 🔹 Generar reporte y enviar correo con logs adjuntos
      - name: Run report and send email
        run: python scripts/report_commit.py
>>>>>>> 9de11f42

  deploy:
    name: Deploy to Railway
    needs: informe-sonar
    runs-on: ubuntu-latest
    if: success()
    container: ghcr.io/railwayapp/cli:latest
    env:
      SVC_ID: 3f54df2e-6432-406e-a6d1-3d7d78b99dff
      RAILWAY_TOKEN: ${{ secrets.RAILWAY_TOKEN }}
    steps:
      - name: Checkout Code
        uses: actions/checkout@v3

      - name: Deploy to Railway
        run: railway up --service=${{ env.SVC_ID }}<|MERGE_RESOLUTION|>--- conflicted
+++ resolved
@@ -90,21 +90,13 @@
           EMAIL_USER: ${{ secrets.EMAIL_USER }}
           EMAIL_PASS: ${{ secrets.EMAIL_PASS }}
 
-<<<<<<< HEAD
   risk-analysis:
     name: Generate Sonar Report (Python)
-=======
-  informe-sonar:
->>>>>>> 9de11f42
     needs: ci
     runs-on: ubuntu-latest
     if: success()
     env:
-<<<<<<< HEAD
       GITHUB_REF_NAME: ${{ github.ref_name }}
-=======
-      COMMIT: ${{ needs.ci.outputs.COMMIT }}
->>>>>>> 9de11f42
       EMAIL_USER: ${{ secrets.EMAIL_USER }}
       EMAIL_PASS: ${{ secrets.EMAIL_PASS }}
       GH_PAT: ${{ secrets.GH_PAT }}
@@ -125,21 +117,8 @@
       - name: Install dependencies
         run: pip install -r requirements.txt
 
-<<<<<<< HEAD
       - name: Run report generation
         run: python scripts/risk_pipeline.py
-=======
-      # 🔹 Descargar artefactos de logs del job CI
-      - name: Download Test Logs Artifact
-        uses: actions/download-artifact@v4
-        with:
-          name: test-logs-${{ env.COMMIT }}
-          path: logs/
-
-      # 🔹 Generar reporte y enviar correo con logs adjuntos
-      - name: Run report and send email
-        run: python scripts/report_commit.py
->>>>>>> 9de11f42
 
   deploy:
     name: Deploy to Railway
